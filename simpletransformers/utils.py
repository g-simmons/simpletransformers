--- conflicted
+++ resolved
@@ -189,8 +189,4 @@
         if len(tokens_a) > len(tokens_b):
             tokens_a.pop()
         else:
-<<<<<<< HEAD
-            tokens_b.pop()
-=======
-            tokens_b.pop()
->>>>>>> bc540b2d
+            tokens_b.pop()