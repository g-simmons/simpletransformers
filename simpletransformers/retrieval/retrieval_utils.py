--- conflicted
+++ resolved
@@ -437,12 +437,9 @@
             logger.info("Generating embeddings for evaluation passages")
             if args.fp16:
                 from torch.cuda import amp
-<<<<<<< HEAD
-            encoder = encoder.to(device)
-=======
             else:
                 amp = None
->>>>>>> 3cfcd2a6
+            encoder = encoder.to(device)
             passage_dataset = passage_dataset.map(
                 partial(
                     embed,
